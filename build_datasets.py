#!/usr/bin/env python3
"""
Build combined datasets from synthetic scenarios and real market data.
"""
import argparse
import datetime
import json
from pathlib import Path
import subprocess
import sys

import feedparser
import pandas as pd

from generate_sample_data import (
    add_sentiment_features,
    add_technical_indicators,
    generate_labels,
    generate_sample_price_data,
)
from src.data.historical import fetch_historical_data

try:
    from datasets import load_dataset

    HAS_DATASETS = True
except ImportError:
    HAS_DATASETS = False
    print(
        "Warning: 'datasets' package not found. HuggingFace sentiment will be skipped."
    )

try:
    from vaderSentiment.vaderSentiment import SentimentIntensityAnalyzer

    HAS_VADER = True
except ImportError:
    HAS_VADER = False
    print(
        "Warning: 'vaderSentiment' package not found. "
        "Twitter sentiment will be skipped."
    )

<<<<<<< HEAD
=======
import feedparser

# Ensure root dir in path for imports
root = Path(__file__).parent
sys.path.insert(0, str(root))

# Synthetic data generator
from generate_sample_data import (  # noqa: E402
    add_sentiment_features,
    add_technical_indicators,
    generate_labels,
    generate_sample_price_data,
)

# Historical data fetcher
from src.data.historical import fetch_historical_data  # noqa: E402

>>>>>>> 93966156

def generate_synthetic(symbols, days, volatility, scenarios_per_symbol):
    dfs = []
    for symbol in symbols:
        for i in range(scenarios_per_symbol):
            df = generate_sample_price_data(
                symbol=symbol,
                days=days,
                start_price=100 + i * 10,
                volatility=volatility,
            )
            df = add_technical_indicators(df)
            df = add_sentiment_features(df)
            df = generate_labels(df)
            dfs.append(df)
    return pd.concat(dfs, ignore_index=True) if dfs else pd.DataFrame()


def fetch_real(symbols, start, end, timestep):
    dfs = []
    for symbol in symbols:
        df = fetch_historical_data(symbol, start, end, timestep)
        if df.empty:
            continue
        df = add_technical_indicators(df)
        df = add_sentiment_features(df)
        df = generate_labels(df)
        dfs.append(df)
    return pd.concat(dfs, ignore_index=True) if dfs else pd.DataFrame()


def add_hf_sentiment(df: pd.DataFrame) -> pd.DataFrame:
    """Merge historical sentiment from Hugging Face financial_sentiment dataset."""
    if not HAS_DATASETS:
        print("Warning: datasets package not available, skipping HF sentiment")
        df["hf_sentiment"] = 0.0
        return df

    # Load dataset once
    ds = load_dataset("financial_sentiment", split="train")
    hf_df = pd.DataFrame(list(ds))
    # Assume dataset has 'symbol', 'date', 'sentiment_score' fields
    hf_df = hf_df.rename(
        columns={"date": "timestamp", "sentiment_score": "hf_sentiment"}
    )
    hf_df["timestamp"] = pd.to_datetime(hf_df["timestamp"])
    # Merge and fill missing
    df = df.merge(
        hf_df[["timestamp", "symbol", "hf_sentiment"]],
        on=["timestamp", "symbol"],
        how="left",
    )
    df["hf_sentiment"] = df["hf_sentiment"].fillna(0.0)
    return df


def add_twitter_sentiment(df: pd.DataFrame) -> pd.DataFrame:
    """Fetch tweets via snscrape and analyze with VADER, per symbol per day."""
    if not HAS_VADER:
        print(
            "Warning: vaderSentiment package not available, skipping Twitter sentiment"
        )
        df["twitter_sentiment"] = 0.0
        return df

    analyzer = SentimentIntensityAnalyzer()
    records = []
    for symbol in df["symbol"].unique():
        for date in df["timestamp"].dt.date.unique():
            # Build snscrape command
            since = date.isoformat()
            until = (date + datetime.timedelta(days=1)).isoformat()
            query = f"{symbol} since:{since} until:{until}"
            try:
                output = subprocess.check_output(
                    ["snscrape", "--jsonl", f"twitter-search {query}"],
                    shell=False,
                    text=True,
                )
                tweets = [json.loads(line) for line in output.splitlines() if line]
                scores = [
                    analyzer.polarity_scores(t.get("content", ""))["compound"]
                    for t in tweets
                ]
                avg_score = sum(scores) / len(scores) if scores else 0.0
            except Exception:
                avg_score = 0.0
            records.append(
                {
                    "symbol": symbol,
                    "timestamp": pd.Timestamp(date),
                    "twitter_sentiment": avg_score,
                }
            )
    tw_df = pd.DataFrame(records)
    df = df.merge(tw_df, on=["timestamp", "symbol"], how="left")
    df["twitter_sentiment"] = df["twitter_sentiment"].fillna(0.0)
    return df


# News RSS/HTML sentiment sources (symbol → list of feed URLs)
NEWS_FEEDS = {
    # e.g. 'AAPL': ['https://finance.yahoo.com/rss/headline?s=AAPL',
    #               'https://www.reuters.com/companies/AAPL.OQ?view=companyNews&format=xml'],
}


def add_news_sentiment(df: pd.DataFrame) -> pd.DataFrame:
    """Add news sentiment per symbol per day using RSS feeds and VADER analysis."""
    if not HAS_VADER:
        print("Warning: vaderSentiment package not available for news sentiment")
        df["news_sentiment"] = 0.0
        return df

    analyzer = SentimentIntensityAnalyzer()
    records = []

    for symbol in df["symbol"].unique():
        for date in df["timestamp"].dt.date.unique():
            sentiment_scores = []

            # Check if we have news feeds for this symbol
            if symbol in NEWS_FEEDS:
                for feed_url in NEWS_FEEDS[symbol]:
                    try:
                        feed = feedparser.parse(feed_url)
                        for entry in feed.entries:
                            # Parse entry date - this is a simplified approach
                            if (
                                hasattr(entry, "published_parsed")
                                and entry.published_parsed
                            ):
                                entry_date = datetime.date(*entry.published_parsed[:3])
                                if entry_date == date:
                                    # Analyze sentiment of title and summary
                                    title = entry.get("title", "")
                                    summary = entry.get("summary", "")
                                    text = f"{title} {summary}"
                                    score = analyzer.polarity_scores(text)["compound"]
                                    sentiment_scores.append(score)
                    except Exception as e:
                        print(f"Error parsing feed {feed_url}: {e}")
                        continue

            # Average sentiment for the day
            avg_sentiment = (
                sum(sentiment_scores) / len(sentiment_scores)
                if sentiment_scores
                else 0.0
            )
            records.append(
                {
                    "symbol": symbol,
                    "timestamp": pd.Timestamp(date),
                    "news_sentiment": avg_sentiment,
                }
            )

    news_df = pd.DataFrame(records)
    df = df.merge(news_df, on=["symbol", "timestamp"], how="left")
    df["news_sentiment"] = df["news_sentiment"].fillna(0.0)
    return df


def main():
    parser = argparse.ArgumentParser(description="Build combined dataset")
    parser.add_argument(
        "--symbols", nargs="+", default=["AAPL"], help="List of ticker symbols"
    )
    parser.add_argument(
        "--start", default="2020-01-01", help="Real data start date (YYYY-MM-DD)"
    )
    parser.add_argument(
        "--end", default="2023-01-01", help="Real data end date (YYYY-MM-DD)"
    )
    parser.add_argument(
        "--timestep",
        choices=["day", "hour", "minute"],
        default="day",
        help="Data interval",
    )
    parser.add_argument(
        "--days", type=int, default=365, help="Synthetic data days per scenario"
    )
    parser.add_argument(
        "--volatility", type=float, default=0.02, help="Synthetic volatility"
    )
    parser.add_argument(
        "--scenarios", type=int, default=5, help="Synthetic scenarios per symbol"
    )
    parser.add_argument(
        "--output", default="data/combined_data.csv", help="Output CSV path"
    )
    args = parser.parse_args()

    print(f"Fetching real data for {args.symbols} from {args.start} to {args.end}...")
    real_df = fetch_real(args.symbols, args.start, args.end, args.timestep)
    print(f"Real data rows: {len(real_df)}")

    print(f"Generating synthetic data: {args.scenarios} scenarios per symbol...")
    synth_df = generate_synthetic(
        args.symbols, args.days, args.volatility, args.scenarios
    )
    print(f"Synthetic data rows: {len(synth_df)}")

    combined = pd.concat([real_df, synth_df], ignore_index=True)
    combined = combined.sort_values("timestamp").reset_index(drop=True)
    # Integrate additional sentiment sources
    print("Integrating Hugging Face financial_sentiment data...")
    combined = add_hf_sentiment(combined)
    print("Integrating Twitter sentiment via snscrape...")
    combined = add_twitter_sentiment(combined)
    print("Integrating News sentiment via RSS feeds...")
    combined = add_news_sentiment(combined)
    Path(args.output).parent.mkdir(parents=True, exist_ok=True)
    combined.to_csv(args.output, index=False)
    print(f"Saved combined dataset to {args.output}")


if __name__ == "__main__":
    main()<|MERGE_RESOLUTION|>--- conflicted
+++ resolved
@@ -40,27 +40,6 @@
         "Warning: 'vaderSentiment' package not found. "
         "Twitter sentiment will be skipped."
     )
-
-<<<<<<< HEAD
-=======
-import feedparser
-
-# Ensure root dir in path for imports
-root = Path(__file__).parent
-sys.path.insert(0, str(root))
-
-# Synthetic data generator
-from generate_sample_data import (  # noqa: E402
-    add_sentiment_features,
-    add_technical_indicators,
-    generate_labels,
-    generate_sample_price_data,
-)
-
-# Historical data fetcher
-from src.data.historical import fetch_historical_data  # noqa: E402
-
->>>>>>> 93966156
 
 def generate_synthetic(symbols, days, volatility, scenarios_per_symbol):
     dfs = []
