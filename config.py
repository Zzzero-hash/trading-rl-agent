"""
Configuration system for Trading RL Agent.

This module provides a comprehensive configuration system using Pydantic models
for type-safe configuration management with support for YAML files, environment
variables, and .env files.
"""

from functools import lru_cache
from pathlib import Path
from typing import Any

import yaml
from pydantic import BaseModel, Field, field_validator
from pydantic_settings import BaseSettings, SettingsConfigDict


class DataConfig(BaseModel):
    """Configuration for data sources and processing."""

    primary_source: str = Field(default="yfinance", description="Primary data source")
    backup_source: str = Field(default="yfinance", description="Backup data source")
    real_time_enabled: bool = Field(default=False, description="Enable real-time data feeds")
    update_frequency: int = Field(default=60, description="Data update frequency in seconds")
    symbols: list[str] = Field(default=["AAPL", "GOOGL", "MSFT", "TSLA", "AMZN"], description="Trading symbols")
    start_date: str = Field(default="2023-01-01", description="Start date for historical data")
    end_date: str = Field(default="2024-01-01", description="End date for historical data")
    timeframe: str = Field(default="1d", description="Data timeframe")
    feature_window: int = Field(default=50, description="Window size for feature calculation")
    technical_indicators: bool = Field(default=True, description="Enable technical indicators")
    sentiment_features: bool = Field(default=True, description="Enable sentiment analysis features")
    data_path: str = Field(default="data/", description="Data storage directory")
    cache_dir: str = Field(default="data/cache", description="Cache directory")
    cache_ttl_hours: int = Field(default=24, description="Cache time-to-live in hours")


class ModelConfig(BaseModel):
    """Configuration for model architecture and training."""

    type: str = Field(default="cnn_lstm", description="Model type")
    algorithm: str = Field(default="sac", description="RL algorithm")
    cnn_filters: list[int] = Field(default=[64, 128, 256], description="CNN filter sizes")
    cnn_kernel_sizes: list[int] = Field(default=[3, 3, 3], description="CNN kernel sizes")
    cnn_dropout: float = Field(default=0.2, description="CNN dropout rate")
    lstm_units: int = Field(default=128, description="Number of LSTM units")
    lstm_layers: int = Field(default=2, description="Number of LSTM layers")
    lstm_dropout: float = Field(default=0.2, description="LSTM dropout rate")
    dense_units: list[int] = Field(default=[64, 32], description="Dense layer units")
    batch_size: int = Field(default=32, description="Training batch size")
    learning_rate: float = Field(default=0.001, description="Learning rate")
    epochs: int = Field(default=100, description="Number of training epochs")
    total_timesteps: int = Field(default=1000000, description="Total RL training timesteps")
    model_save_path: str = Field(default="models/", description="Model save directory")
    checkpoint_dir: str = Field(default="models/checkpoints", description="Checkpoint directory")
    device: str = Field(default="auto", description="Device selection")


class AgentConfig(BaseModel):
    """Configuration for RL agent settings."""

    agent_type: str = Field(default="sac", description="Agent type")
    ensemble_size: int = Field(default=1, description="Number of agents in ensemble")
    eval_frequency: int = Field(default=10000, description="Evaluation frequency in timesteps")
    save_frequency: int = Field(default=50000, description="Model save frequency in timesteps")


class RiskConfig(BaseModel):
    """Configuration for risk management."""

    max_position_size: float = Field(default=0.1, description="Maximum position size")
    max_leverage: float = Field(default=1.0, description="Maximum leverage")
    max_drawdown: float = Field(default=0.15, description="Maximum drawdown")
    var_confidence_level: float = Field(default=0.05, description="VaR confidence level")
    stop_loss_pct: float = Field(default=0.02, description="Stop loss percentage")
    take_profit_pct: float = Field(default=0.05, description="Take profit percentage")


class ExecutionConfig(BaseModel):
    """Configuration for trade execution."""

    broker: str = Field(default="alpaca", description="Trading broker")
    paper_trading: bool = Field(default=True, description="Enable paper trading")
    order_timeout: int = Field(default=60, description="Order timeout in seconds")
    max_slippage: float = Field(default=0.001, description="Maximum slippage")
    commission_rate: float = Field(default=0.001, description="Commission rate")
    execution_frequency: int = Field(default=5, description="Execution frequency in seconds")
    market_hours_only: bool = Field(default=True, description="Trade only during market hours")


class MonitoringConfig(BaseModel):
    """Configuration for monitoring and logging."""

    log_level: str = Field(default="INFO", description="Log level")
    log_file: str = Field(default="logs/trading_system.log", description="Log file path")
    structured_logging: bool = Field(default=True, description="Enable structured logging")
    mlflow_enabled: bool = Field(default=True, description="Enable MLflow tracking")
    tensorboard_enabled: bool = Field(default=True, description="Enable TensorBoard logging")
    metrics_frequency: int = Field(default=300, description="Metrics collection frequency in seconds")
    alerts_enabled: bool = Field(default=True, description="Enable system alerts")


class InfrastructureConfig(BaseModel):
    """Configuration for infrastructure settings."""

    distributed: bool = Field(default=False, description="Enable distributed computing")
    num_workers: int = Field(default=4, description="Number of worker processes")
    gpu_enabled: bool = Field(default=True, description="Enable GPU support")
    ray_address: str | None = Field(default=None, description="Ray cluster address")
    use_gpu: bool = Field(default=False, description="Use GPU for training")
    max_workers: int = Field(default=4, description="Maximum number of workers")
    memory_limit: str = Field(default="8GB", description="Memory limit per worker")
<<<<<<< HEAD


class BacktestConfig(BaseModel):
    """Configuration for backtesting settings."""

    start_date: str = Field(default="2024-01-01", description="Start date for backtesting")
    end_date: str = Field(default="2024-12-31", description="End date for backtesting")
    symbols: list[str] = Field(default=["AAPL", "GOOGL", "MSFT"], description="Symbols for backtesting")
    initial_capital: float = Field(default=100000.0, description="Initial capital for backtesting")
    commission_rate: float = Field(default=0.001, description="Commission rate for backtesting")
    slippage_rate: float = Field(default=0.0001, description="Slippage rate for backtesting")
    max_position_size: float = Field(default=0.1, description="Maximum position size")
    max_leverage: float = Field(default=1.0, description="Maximum leverage")
    stop_loss_pct: float = Field(default=0.02, description="Stop loss percentage")
    take_profit_pct: float = Field(default=0.05, description="Take profit percentage")
    output_dir: str = Field(default="backtest_results", description="Output directory for backtest results")
    save_trades: bool = Field(default=True, description="Save detailed trade information")
=======
>>>>>>> 2c9cb7c1


class Settings(BaseSettings):
    """Main settings class for the Trading RL Agent."""

    model_config = SettingsConfigDict(
        env_prefix="TRADING_RL_AGENT_", env_file=".env", env_file_encoding="utf-8", case_sensitive=False, extra="ignore"
    )

    # Environment settings
    environment: str = Field(default="development", description="Environment")
    debug: bool = Field(default=False, description="Debug mode")

    # Component configurations
    data: DataConfig = Field(default_factory=DataConfig)
    model: ModelConfig = Field(default_factory=ModelConfig)
    agent: AgentConfig = Field(default_factory=AgentConfig)
    risk: RiskConfig = Field(default_factory=RiskConfig)
    execution: ExecutionConfig = Field(default_factory=ExecutionConfig)
    monitoring: MonitoringConfig = Field(default_factory=MonitoringConfig)
    infrastructure: InfrastructureConfig = Field(default_factory=InfrastructureConfig)
    backtest: BacktestConfig = Field(default_factory=BacktestConfig)

    # API keys (loaded from environment variables)
    alpaca_api_key: str | None = Field(default=None, description="Alpaca API key")
    alpaca_secret_key: str | None = Field(default=None, description="Alpaca secret key")
    alpaca_base_url: str | None = Field(default=None, description="Alpaca base URL")
    alphavantage_api_key: str | None = Field(default=None, description="Alpha Vantage API key")
    newsapi_key: str | None = Field(default=None, description="News API key")
    social_api_key: str | None = Field(default=None, description="Social media API key")

    @field_validator("alpaca_api_key", "alpaca_secret_key", "alphavantage_api_key", "newsapi_key", "social_api_key")
    @classmethod
    def validate_api_keys(cls, v: str | None) -> str | None:
        """Validate API keys - empty strings become None."""
        if v == "":
            return None
        return v

    def get_api_credentials(self, exchange: str) -> dict[str, str | None]:
        """Get API credentials for a specific exchange."""
        if exchange.lower() == "alpaca":
            return {
<<<<<<< HEAD
                "api_key": self.alpaca_api_key,
                "secret_key": self.alpaca_secret_key,
                "base_url": self.alpaca_base_url,
            }
        if exchange.lower() == "alphavantage":
            return {"api_key": self.alphavantage_api_key}
        raise ValueError(f"Unknown exchange: {exchange}")


=======
                "api_key": self.alpaca_api_key or "",
                "secret_key": self.alpaca_secret_key or "",
                "base_url": self.alpaca_base_url or "",
            }
        if exchange.lower() == "alphavantage":
            return {"api_key": self.alphavantage_api_key or ""}
        raise ValueError(f"Unknown exchange: {exchange}")


>>>>>>> 2c9cb7c1
# Global settings cache
_settings_cache: Settings | None = None


def load_settings(config_path: str | Path | None = None, env_file: str | Path | None = None) -> Settings:
    """
    Load settings from configuration file and environment variables.

    Args:
        config_path: Path to YAML configuration file
        env_file: Path to .env file

    Returns:
        Settings object with loaded configuration
    """
    global _settings_cache

    # Load YAML configuration if provided
    config_data: dict[str, Any] = {}
    if config_path:
        config_path = Path(config_path)
        if not config_path.exists():
            raise FileNotFoundError(f"Configuration file not found: {config_path}")

        try:
            with open(config_path) as f:
                config_data = yaml.safe_load(f) or {}
        except yaml.YAMLError as e:
            raise ValueError(f"Invalid YAML configuration: {e}") from e

    # Load environment file if provided
    env_file_path = None
    if env_file:
        env_file_path = Path(env_file)
        if not env_file_path.exists():
            raise FileNotFoundError(f"Environment file not found: {env_file_path}")

    # Create settings with environment file
    settings_kwargs = {}
    if env_file_path:
        settings_kwargs["_env_file"] = str(env_file_path)

    # Create settings object
    settings = Settings(**settings_kwargs)

    # Override with YAML config
    if config_data:
        # Update nested configurations
        for key, value in config_data.items():
            if hasattr(settings, key) and isinstance(value, dict):
                current_config = getattr(settings, key)
                if isinstance(current_config, BaseModel):
                    # Update the nested config
                    updated_config = current_config.model_copy(update=value)
                    setattr(settings, key, updated_config)
            elif hasattr(settings, key):
                setattr(settings, key, value)

    # Cache the settings
    _settings_cache = settings
    return settings


@lru_cache
def get_settings() -> Settings:
    """
    Get cached settings instance.

    Returns:
        Cached Settings object
    """
    global _settings_cache
    if _settings_cache is None:
        _settings_cache = load_settings()
    return _settings_cache


def clear_settings_cache() -> None:
    """Clear the settings cache."""
    global _settings_cache
    _settings_cache = None
    get_settings.cache_clear()


# Convenience function for backward compatibility
def load_config(config_path: str | Path | None = None) -> Settings:
    """Alias for load_settings for backward compatibility."""
    return load_settings(config_path=config_path)<|MERGE_RESOLUTION|>--- conflicted
+++ resolved
@@ -109,7 +109,6 @@
     use_gpu: bool = Field(default=False, description="Use GPU for training")
     max_workers: int = Field(default=4, description="Maximum number of workers")
     memory_limit: str = Field(default="8GB", description="Memory limit per worker")
-<<<<<<< HEAD
 
 
 class BacktestConfig(BaseModel):
@@ -127,8 +126,6 @@
     take_profit_pct: float = Field(default=0.05, description="Take profit percentage")
     output_dir: str = Field(default="backtest_results", description="Output directory for backtest results")
     save_trades: bool = Field(default=True, description="Save detailed trade information")
-=======
->>>>>>> 2c9cb7c1
 
 
 class Settings(BaseSettings):
@@ -172,17 +169,6 @@
         """Get API credentials for a specific exchange."""
         if exchange.lower() == "alpaca":
             return {
-<<<<<<< HEAD
-                "api_key": self.alpaca_api_key,
-                "secret_key": self.alpaca_secret_key,
-                "base_url": self.alpaca_base_url,
-            }
-        if exchange.lower() == "alphavantage":
-            return {"api_key": self.alphavantage_api_key}
-        raise ValueError(f"Unknown exchange: {exchange}")
-
-
-=======
                 "api_key": self.alpaca_api_key or "",
                 "secret_key": self.alpaca_secret_key or "",
                 "base_url": self.alpaca_base_url or "",
@@ -192,7 +178,6 @@
         raise ValueError(f"Unknown exchange: {exchange}")
 
 
->>>>>>> 2c9cb7c1
 # Global settings cache
 _settings_cache: Settings | None = None
 
