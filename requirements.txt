# Trading RL Agent - Core Dependencies
# Fixed NumPy compatibility and removed unnecessary packages

# Core numerical computing
# NOTE: torch>=2.3.0 requires Python 3.11+ and CUDA 12.x. For Python 3.10 and CUDA 11.8, use torch<2.3.0.
numpy>=1.22.2  # Fix compatibility with wandb and ray
torch>=1.12.0,<2.3.0  # PyTorch for neural networks, maintain Python 3.10 compatibility
scipy>=1.7.0,<1.12.0  # Scientific computing

# Data handling
pandas>=1.5.0,<2.2.0  # Data manipulation
pyyaml>=6.0,<7.0      # Configuration files

# Machine Learning & RL
ray[rllib]>=2.31.0,<2.47.0  # Distributed RL (minimal extras)
gymnasium>=0.29.1,<1.2.0  # RL environments
stable-baselines3>=1.7.0
sb3-contrib>=1.7.0
pytorch-lightning>=2.5.0
pytorch-forecasting>=1.4.0

# Market data & Technical Analysis
yfinance>=0.2.0,<0.3.0     # Financial data
ta>=0.10.0,<0.11.0         # Technical indicators
pandas-ta>=0.3.14b0

# Testing
pytest>=7.4.0              # Unit testing (updated for compatibility)
pytest-cov>=4.1.0          # Coverage reporting
pytest-mock>=3.11.0        # Mock objects for testing
pytest-xdist>=3.3.0        # Parallel test execution
pytest-asyncio>=0.21.0     # Async test support
pytest-timeout>=2.1.0      # Test timeout management
pytest-benchmark>=4.0.0    # Performance benchmarking
faker>=13.0.0,<25.0.0      # Test data generation

# Utilities
python-dotenv>=0.20.0,<1.1.0  # Environment variables
scikit-learn>=1.0
matplotlib>=3.5.0,<3.9.0      # Plotting and visualization
pynvml>=11.0.0,<12.0.0        # NVIDIA GPU monitoring
optuna>=3.0.0,<4.0.0         # Hyperparameter optimization
feedparser>=6.0.0,<7.0.0    # RSS feed parsing for news sentiment
empyrical>=0.5.3
vaderSentiment>=3.3.2
nltk>=3.8,<4.0.0
typer[all]>=0.9.0

# Add missing dependencies for web requests, HTML parsing, and system monitoring
requests>=2.32.4  # HTTP requests for sentiment and data fetching
beautifulsoup4>=4.11.0,<5.0.0  # HTML parsing for sentiment scraping
psutil>=5.9.0,<6.0
backtrader>=1.9.78
riskfolio-lib>=7.0.1
wrds
exchange_calendars

# Performance analytics
quantstats>=0.0.64
ipython>=8.10.0  # avoid CVE-2023-**; latest upstream is 9.4.0

# FinRL & related dependencies
<<<<<<< HEAD
finrl>=0.3.7
alpaca-py>=0.4.0
alpaca-trade-api>=2.3.0,<3.1.1
ccxt>=1.66.32
stockstats>=0.4.0
# Using pandas_ta and ta libraries for technical analysis
=======
finrl>=0.3.7
alpaca-py>=0.4.0
alpaca-trade-api>=2.3.0,<3.1.1
alpha_vantage>=2.3.1
ccxt>=1.66.32
stockstats>=0.4.0
# Using pandas_ta and ta libraries for technical analysis
aiohttp>=3.10.11 # not directly required, pinned by Snyk to avoid a vulnerability
urllib3>=2.5.0 # not directly required, pinned by Snyk to avoid a vulnerability
>>>>>>> e0e019df
zipp>=3.19.1 # not directly required, pinned by Snyk to avoid a vulnerability<|MERGE_RESOLUTION|>--- conflicted
+++ resolved
@@ -1,81 +1,72 @@
-# Trading RL Agent - Core Dependencies
-# Fixed NumPy compatibility and removed unnecessary packages
-
-# Core numerical computing
-# NOTE: torch>=2.3.0 requires Python 3.11+ and CUDA 12.x. For Python 3.10 and CUDA 11.8, use torch<2.3.0.
-numpy>=1.22.2  # Fix compatibility with wandb and ray
-torch>=1.12.0,<2.3.0  # PyTorch for neural networks, maintain Python 3.10 compatibility
-scipy>=1.7.0,<1.12.0  # Scientific computing
-
-# Data handling
-pandas>=1.5.0,<2.2.0  # Data manipulation
-pyyaml>=6.0,<7.0      # Configuration files
-
-# Machine Learning & RL
-ray[rllib]>=2.31.0,<2.47.0  # Distributed RL (minimal extras)
-gymnasium>=0.29.1,<1.2.0  # RL environments
-stable-baselines3>=1.7.0
-sb3-contrib>=1.7.0
-pytorch-lightning>=2.5.0
-pytorch-forecasting>=1.4.0
-
-# Market data & Technical Analysis
-yfinance>=0.2.0,<0.3.0     # Financial data
-ta>=0.10.0,<0.11.0         # Technical indicators
-pandas-ta>=0.3.14b0
-
-# Testing
-pytest>=7.4.0              # Unit testing (updated for compatibility)
-pytest-cov>=4.1.0          # Coverage reporting
-pytest-mock>=3.11.0        # Mock objects for testing
-pytest-xdist>=3.3.0        # Parallel test execution
-pytest-asyncio>=0.21.0     # Async test support
-pytest-timeout>=2.1.0      # Test timeout management
-pytest-benchmark>=4.0.0    # Performance benchmarking
-faker>=13.0.0,<25.0.0      # Test data generation
-
-# Utilities
-python-dotenv>=0.20.0,<1.1.0  # Environment variables
-scikit-learn>=1.0
-matplotlib>=3.5.0,<3.9.0      # Plotting and visualization
-pynvml>=11.0.0,<12.0.0        # NVIDIA GPU monitoring
-optuna>=3.0.0,<4.0.0         # Hyperparameter optimization
-feedparser>=6.0.0,<7.0.0    # RSS feed parsing for news sentiment
-empyrical>=0.5.3
-vaderSentiment>=3.3.2
-nltk>=3.8,<4.0.0
-typer[all]>=0.9.0
-
-# Add missing dependencies for web requests, HTML parsing, and system monitoring
-requests>=2.32.4  # HTTP requests for sentiment and data fetching
-beautifulsoup4>=4.11.0,<5.0.0  # HTML parsing for sentiment scraping
-psutil>=5.9.0,<6.0
-backtrader>=1.9.78
-riskfolio-lib>=7.0.1
-wrds
-exchange_calendars
-
-# Performance analytics
-quantstats>=0.0.64
-ipython>=8.10.0  # avoid CVE-2023-**; latest upstream is 9.4.0
-
-# FinRL & related dependencies
-<<<<<<< HEAD
-finrl>=0.3.7
-alpaca-py>=0.4.0
-alpaca-trade-api>=2.3.0,<3.1.1
-ccxt>=1.66.32
-stockstats>=0.4.0
-# Using pandas_ta and ta libraries for technical analysis
-=======
-finrl>=0.3.7
-alpaca-py>=0.4.0
-alpaca-trade-api>=2.3.0,<3.1.1
-alpha_vantage>=2.3.1
-ccxt>=1.66.32
-stockstats>=0.4.0
-# Using pandas_ta and ta libraries for technical analysis
-aiohttp>=3.10.11 # not directly required, pinned by Snyk to avoid a vulnerability
-urllib3>=2.5.0 # not directly required, pinned by Snyk to avoid a vulnerability
->>>>>>> e0e019df
-zipp>=3.19.1 # not directly required, pinned by Snyk to avoid a vulnerability+# Trading RL Agent - Core Dependencies
+# Fixed NumPy compatibility and removed unnecessary packages
+
+# Core numerical computing
+# NOTE: torch>=2.3.0 requires Python 3.11+ and CUDA 12.x. For Python 3.10 and CUDA 11.8, use torch<2.3.0.
+numpy>=1.22.2  # Fix compatibility with wandb and ray
+torch>=1.12.0,<2.3.0  # PyTorch for neural networks, maintain Python 3.10 compatibility
+scipy>=1.7.0,<1.12.0  # Scientific computing
+
+# Data handling
+pandas>=1.5.0,<2.2.0  # Data manipulation
+pyyaml>=6.0,<7.0      # Configuration files
+
+# Machine Learning & RL
+ray[rllib]>=2.31.0,<2.47.0  # Distributed RL (minimal extras)
+gymnasium>=0.29.1,<1.2.0  # RL environments
+stable-baselines3>=1.7.0
+sb3-contrib>=1.7.0
+pytorch-lightning>=2.5.0
+pytorch-forecasting>=1.4.0
+
+# Market data & Technical Analysis
+yfinance>=0.2.0,<0.3.0     # Financial data
+ta>=0.10.0,<0.11.0         # Technical indicators
+pandas-ta>=0.3.14b0
+
+# Testing
+pytest>=7.4.0              # Unit testing (updated for compatibility)
+pytest-cov>=4.1.0          # Coverage reporting
+pytest-mock>=3.11.0        # Mock objects for testing
+pytest-xdist>=3.3.0        # Parallel test execution
+pytest-asyncio>=0.21.0     # Async test support
+pytest-timeout>=2.1.0      # Test timeout management
+pytest-benchmark>=4.0.0    # Performance benchmarking
+faker>=13.0.0,<25.0.0      # Test data generation
+
+# Utilities
+python-dotenv>=0.20.0,<1.1.0  # Environment variables
+scikit-learn>=1.0
+matplotlib>=3.5.0,<3.9.0      # Plotting and visualization
+pynvml>=11.0.0,<12.0.0        # NVIDIA GPU monitoring
+optuna>=3.0.0,<4.0.0         # Hyperparameter optimization
+feedparser>=6.0.0,<7.0.0    # RSS feed parsing for news sentiment
+empyrical>=0.5.3
+vaderSentiment>=3.3.2
+nltk>=3.8,<4.0.0
+typer[all]>=0.9.0
+
+# Add missing dependencies for web requests, HTML parsing, and system monitoring
+requests>=2.32.4  # HTTP requests for sentiment and data fetching
+beautifulsoup4>=4.11.0,<5.0.0  # HTML parsing for sentiment scraping
+psutil>=5.9.0,<6.0
+backtrader>=1.9.78
+riskfolio-lib>=7.0.1
+wrds
+exchange_calendars
+
+# Performance analytics
+quantstats>=0.0.64
+ipython>=8.10.0  # avoid CVE-2023-**; latest upstream is 9.4.0
+
+# FinRL & related dependencies
+finrl>=0.3.7
+alpaca-py>=0.4.0
+alpaca-trade-api>=2.3.0,<3.1.1
+alpha_vantage>=2.3.1
+ccxt>=1.66.32
+stockstats>=0.4.0
+# Using pandas_ta and ta libraries for technical analysis
+aiohttp>=3.10.11 # not directly required, pinned by Snyk to avoid a vulnerability
+urllib3>=2.5.0 # not directly required, pinned by Snyk to avoid a vulnerability
+zipp>=3.19.1 # not directly required, pinned by Snyk to avoid a vulnerability