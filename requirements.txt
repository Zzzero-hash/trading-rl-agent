# Core dependencies
numpy>=1.24.0
pandas>=2.0.0
scikit-learn>=1.3.0
matplotlib>=3.7.0
seaborn>=0.12.0
structlog>=23.1.0
optuna>=3.0.0

# Deep Learning
torch>=2.0.0

# Reinforcement Learning
gymnasium>=0.29.0
stable-baselines3>=2.0.0
ray[rllib,tune]>=2.6.0

# Data and APIs
yfinance>=0.2.0
alpha-vantage>=2.3.0
requests>=2.32.4
beautifulsoup4>=4.12.0

# Feature Engineering
ta>=0.10.0
scipy>=1.11.0
pandas-ta
empyrical>=0.5.5

# Configuration and CLI
pyyaml>=6.0
typer[all]>=0.9.0
click>=8.1.0
rich>=13.0.0

# Monitoring and Logging
mlflow>=2.6.0
tensorboard>=2.13.0
wandb>=0.15.0
loguru>=0.7.0

# Testing
pytest>=7.4.0
pytest-cov>=4.1.0
pytest-mock>=3.11.0

# Code Quality
black>=23.7.0
isort>=5.12.0
ruff>=0.0.284
mypy>=1.5.0
pre-commit>=3.3.0

# Development Tools
jupyter>=1.0.0
ipykernel>=6.25.0
notebook>=7.0.0

# Production
gunicorn>=21.2.0
fastapi>=0.100.0
uvicorn>=0.23.0
pydantic>=2.0.0
pydantic-settings>=2.0.0

# Utilities
tqdm>=4.65.0
python-dotenv>=1.0.0
pathlib2>=2.3.0

# Sentiment Analysis
vaderSentiment>=3.3.2
<<<<<<< HEAD
urllib3>=2.5.0 # not directly required, pinned by Snyk to avoid a vulnerability
zipp>=3.19.1 # not directly required, pinned by Snyk to avoid a vulnerability
=======

# Statistical Modeling
statsmodels>=0.14.0
arch>=6.2.0

>>>>>>> b7ddee24
<|MERGE_RESOLUTION|>--- conflicted
+++ resolved
@@ -1,82 +1,76 @@
-# Core dependencies
-numpy>=1.24.0
-pandas>=2.0.0
-scikit-learn>=1.3.0
-matplotlib>=3.7.0
-seaborn>=0.12.0
-structlog>=23.1.0
-optuna>=3.0.0
-
-# Deep Learning
-torch>=2.0.0
-
-# Reinforcement Learning
-gymnasium>=0.29.0
-stable-baselines3>=2.0.0
-ray[rllib,tune]>=2.6.0
-
-# Data and APIs
-yfinance>=0.2.0
-alpha-vantage>=2.3.0
-requests>=2.32.4
-beautifulsoup4>=4.12.0
-
-# Feature Engineering
-ta>=0.10.0
-scipy>=1.11.0
-pandas-ta
-empyrical>=0.5.5
-
-# Configuration and CLI
-pyyaml>=6.0
-typer[all]>=0.9.0
-click>=8.1.0
-rich>=13.0.0
-
-# Monitoring and Logging
-mlflow>=2.6.0
-tensorboard>=2.13.0
-wandb>=0.15.0
-loguru>=0.7.0
-
-# Testing
-pytest>=7.4.0
-pytest-cov>=4.1.0
-pytest-mock>=3.11.0
-
-# Code Quality
-black>=23.7.0
-isort>=5.12.0
-ruff>=0.0.284
-mypy>=1.5.0
-pre-commit>=3.3.0
-
-# Development Tools
-jupyter>=1.0.0
-ipykernel>=6.25.0
-notebook>=7.0.0
-
-# Production
-gunicorn>=21.2.0
-fastapi>=0.100.0
-uvicorn>=0.23.0
-pydantic>=2.0.0
-pydantic-settings>=2.0.0
-
-# Utilities
-tqdm>=4.65.0
-python-dotenv>=1.0.0
-pathlib2>=2.3.0
-
-# Sentiment Analysis
-vaderSentiment>=3.3.2
-<<<<<<< HEAD
-urllib3>=2.5.0 # not directly required, pinned by Snyk to avoid a vulnerability
-zipp>=3.19.1 # not directly required, pinned by Snyk to avoid a vulnerability
-=======
-
-# Statistical Modeling
-statsmodels>=0.14.0
-arch>=6.2.0
-
->>>>>>> b7ddee24
+# Core dependencies
+numpy>=1.24.0
+pandas>=2.0.0
+scikit-learn>=1.3.0
+matplotlib>=3.7.0
+seaborn>=0.12.0
+structlog>=23.1.0
+optuna>=3.0.0
+
+# Deep Learning
+torch>=2.0.0
+
+# Reinforcement Learning
+gymnasium>=0.29.0
+stable-baselines3>=2.0.0
+ray[rllib,tune]>=2.6.0
+
+# Data and APIs
+yfinance>=0.2.0
+alpha-vantage>=2.3.0
+requests>=2.32.4
+beautifulsoup4>=4.12.0
+
+# Feature Engineering
+ta>=0.10.0
+scipy>=1.11.0
+pandas-ta
+empyrical>=0.5.5
+
+# Configuration and CLI
+pyyaml>=6.0
+typer[all]>=0.9.0
+click>=8.1.0
+rich>=13.0.0
+
+# Monitoring and Logging
+mlflow>=2.6.0
+tensorboard>=2.13.0
+wandb>=0.15.0
+loguru>=0.7.0
+
+# Testing
+pytest>=7.4.0
+pytest-cov>=4.1.0
+pytest-mock>=3.11.0
+
+# Code Quality
+black>=23.7.0
+isort>=5.12.0
+ruff>=0.0.284
+mypy>=1.5.0
+pre-commit>=3.3.0
+
+# Development Tools
+jupyter>=1.0.0
+ipykernel>=6.25.0
+notebook>=7.0.0
+
+# Production
+gunicorn>=21.2.0
+fastapi>=0.100.0
+uvicorn>=0.23.0
+pydantic>=2.0.0
+pydantic-settings>=2.0.0
+
+# Utilities
+tqdm>=4.65.0
+python-dotenv>=1.0.0
+pathlib2>=2.3.0
+
+# Sentiment Analysis
+vaderSentiment>=3.3.2
+
+# Statistical Modeling
+statsmodels>=0.14.0
+arch>=6.2.0