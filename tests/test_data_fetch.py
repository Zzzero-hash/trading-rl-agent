
import pandas as pd
import pytest
from src.data.historical import fetch_historical_data
from unittest.mock import MagicMock

class DummyBar:
    def __init__(self, timestamp, open, high, low, close, volume):
        self.timestamp = timestamp
        self.open = open
        self.high = high
        self.low = low
        self.close = close
        self.volume = volume
    
@pytest.fixture(autouse=True)
def patch_polygon_client(monkeypatch):

    dummy_response = MagicMock(results=[
        DummyBar(1633036800000, 100, 110, 90, 105, 1000),
        DummyBar(1633123200000, 105, 115, 95, 110, 1500),
        DummyBar(1633209600000, 110, 120, 100, 115, 2000),
    ])
    monkeypatch.setattr(
      client,
      "get_aggs",
      lambda *args, **kwargs: dummy_response
    )
    yield

def test_fetch_historical_data():
    df = fetch_historical_data("FAKE", start="2020-01-01", end="2020-01-10", timestep="day")
    assert isinstance(df, pd.DataFrame)
    assert list(df.columns) == ["open", "high", "low", "close", "volume"]
    assert df.index.dtype == "datetime64[ns]"
<<<<<<< HEAD
    assert df.iloc[0]["open"] == 10
    assert df.iloc[1]["volume"] == 2000
=======
    assert df.iloc[0]["open"] == 100
    assert df.iloc[-1]["volume"] == 2000
>>>>>>> 98802d26


if __name__ == "__main__":
    pytest.main([__file__])<|MERGE_RESOLUTION|>--- conflicted
+++ resolved
@@ -33,13 +33,9 @@
     assert isinstance(df, pd.DataFrame)
     assert list(df.columns) == ["open", "high", "low", "close", "volume"]
     assert df.index.dtype == "datetime64[ns]"
-<<<<<<< HEAD
-    assert df.iloc[0]["open"] == 10
-    assert df.iloc[1]["volume"] == 2000
-=======
     assert df.iloc[0]["open"] == 100
     assert df.iloc[-1]["volume"] == 2000
->>>>>>> 98802d26
+
 
 
 if __name__ == "__main__":
