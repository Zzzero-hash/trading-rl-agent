--- conflicted
+++ resolved
@@ -143,7 +143,7 @@
 python -m src.data.pipeline --config src/configs/data/pipeline.yaml
 ```
 
-<<<<<<< HEAD
+
 ## Trading Environment
 
 The `TradingEnv` module implements a Gym-compatible environment used for RL
@@ -156,8 +156,7 @@
 obs, _ = env.reset()
 ```
 
-=======
->>>>>>> 6b31ece2
+
 ## Testing
 
 ```pwsh
