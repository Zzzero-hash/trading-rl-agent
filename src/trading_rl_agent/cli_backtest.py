import sys
import traceback
from pathlib import Path
from typing import Any

import numpy as np
import pandas as pd
import typer

# Add root directory to path for config import
sys.path.insert(0, str(Path(__file__).parent.parent.parent))

from config import get_settings, load_settings

# Import yfinance at module level for mocking in tests
try:
    import yfinance as yf
except ImportError:
    yf = None

from .console import console, print_metrics_table
from .core.unified_config import BacktestConfig
from .eval.backtest_evaluator import BacktestEvaluator
from .portfolio.transaction_costs import BrokerType, TransactionCostModel

app = typer.Typer(help="Backtesting CLI for Trading RL Agent")

DEFAULT_EXPORT_CSV: Path | None = None
DEFAULT_CONFIG_FILE: Path | None = None


def _load_historical_data(symbols: list[str], start_date: str, end_date: str) -> pd.DataFrame:
    """
    Load historical data for backtesting.

    Args:
        symbols: List of symbols to load
        start_date: Start date for data
        end_date: End date for data

    Returns:
        DataFrame with OHLCV data
    """
    if yf is None:
        console.print("[red]yfinance not available. Please install with: pip install yfinance[/red]")
        raise typer.Exit(1) from None

    try:
        # Load data for all symbols
        data_frames = []
        for symbol in symbols:
            ticker = yf.Ticker(symbol)
            data = ticker.history(start=start_date, end=end_date)
            data["symbol"] = symbol
            data_frames.append(data)

        # Combine all data
        combined_data = pd.concat(data_frames, ignore_index=True)

        # Ensure required columns exist
        required_columns = ["Open", "High", "Low", "Close", "Volume"]
        for col in required_columns:
            if col not in combined_data.columns:
                raise ValueError(f"Missing required column: {col}")

        # Rename columns to lowercase
        combined_data.columns = [col.lower() for col in combined_data.columns]

        return combined_data

    except Exception as e:
        console.print(f"[red]Error loading data: {e}[/red]")
        raise typer.Exit(1) from e


def _generate_sample_signals(data: pd.DataFrame, strategy_type: str = "momentum") -> pd.Series:
    """
    Generate sample trading signals for demonstration.

    Args:
        data: Historical price data
        strategy_type: Type of strategy to generate

    Returns:
        Series of trading signals
    """
    # Handle empty data
    if data.empty:
        return pd.Series(dtype=float)

    # Handle data without required columns
    if "close" not in data.columns:
        # Create a simple random signal if no close price data
        np.random.seed(42)
        return pd.Series(np.random.choice([-1, 0, 1], size=len(data), p=[0.3, 0.4, 0.3]), index=data.index)

    if strategy_type == "momentum":
        # Simple momentum strategy
        returns = data["close"].pct_change()
        signals = pd.Series(0, index=data.index)
        # Handle case where rolling mean might be NaN
        rolling_mean = returns.rolling(20).mean()
        signals[returns > rolling_mean] = 1  # Buy on positive momentum
        signals[returns < rolling_mean] = -1  # Sell on negative momentum
    elif strategy_type == "mean_reversion":
        # Simple mean reversion strategy
        sma_20 = data["close"].rolling(20).mean()
        signals = pd.Series(0, index=data.index)
        signals[data["close"] < sma_20 * 0.95] = 1  # Buy when price is below SMA
        signals[data["close"] > sma_20 * 1.05] = -1  # Sell when price is above SMA
    else:
        # Random strategy for testing
        np.random.seed(42)
        signals = pd.Series(np.random.choice([-1, 0, 1], size=len(data), p=[0.3, 0.4, 0.3]), index=data.index)

    return signals


@app.command()
def run(
    strategy: str = typer.Argument(..., help="Strategy name (momentum, mean_reversion, or custom)"),
    start_date: str | None = typer.Option(None, "--start", help="Start date (YYYY-MM-DD)"),
    end_date: str | None = typer.Option(None, "--end", help="End date (YYYY-MM-DD)"),
    symbols: str | None = typer.Option(None, "--symbols", help="Comma-separated list of symbols"),
    export_csv: Path | None = typer.Option(DEFAULT_EXPORT_CSV, "--export-csv", help="Export summary metrics to CSV"),  # noqa: B008
    config_file: Path | None = typer.Option(DEFAULT_CONFIG_FILE, "--config", "-c", help="Path to config file"),  # noqa: B008
    initial_capital: float | None = None,
    commission_rate: float | None = None,
    slippage_rate: float | None = None,
) -> None:
    """
    Run a single strategy over a date range and print summary metrics.
    """
    try:
        # Load settings
        settings = load_settings(config_path=config_file) if config_file else get_settings()

        # Handle potential typer.OptionInfo objects by converting to strings or None
        resolved_start_date = start_date if start_date is not None else None
        resolved_end_date = end_date if end_date is not None else None
        resolved_symbols = symbols if symbols is not None else None

        # Use config or CLI overrides
<<<<<<< HEAD
        start = resolved_start_date or settings.backtest.start_date
        end = resolved_end_date or settings.backtest.end_date
        symbol_list = (
            [s.strip() for s in resolved_symbols.split(",")]
            if resolved_symbols and isinstance(resolved_symbols, str)
=======
        start = start_date or settings.backtest.start_date
        end = end_date or settings.backtest.end_date
        symbol_list = (
            [s.strip() for s in symbols.split(",")]
            if symbols and isinstance(symbols, str)
>>>>>>> 2c9cb7c1
            else settings.backtest.symbols
        )
        capital = initial_capital or settings.backtest.initial_capital
        commission = commission_rate or settings.backtest.commission_rate
        slippage = slippage_rate or settings.backtest.slippage_rate

        console.print(f"[green]Running backtest: {strategy} ({start} to {end})[/green]")
        console.print(f"[blue]Symbols: {symbol_list}[/blue]")
        console.print(f"[blue]Initial Capital: ${capital:,.2f}[/blue]")

        # Load historical data
        console.print("[yellow]Loading historical data...[/yellow]")
        data = _load_historical_data(symbol_list, start, end)
        console.print(f"[green]Loaded {len(data)} data points[/green]")

        # Generate signals
        console.print("[yellow]Generating trading signals...[/yellow]")
        signals = _generate_sample_signals(data, strategy)

        # Configure backtest
        backtest_config = BacktestConfig(
            start_date=start,
            end_date=end,
            symbols=symbol_list,
            initial_capital=capital,
            commission_rate=commission,
            slippage_rate=slippage,
            max_position_size=settings.backtest.max_position_size,
            max_leverage=settings.backtest.max_leverage,
            stop_loss_pct=settings.backtest.stop_loss_pct,
            take_profit_pct=settings.backtest.take_profit_pct,
        )

        # Create transaction cost model
        cost_model = TransactionCostModel.create_broker_model(BrokerType.RETAIL)

        # Initialize backtest evaluator
        evaluator = BacktestEvaluator(backtest_config, cost_model)

        # Run backtest
        console.print("[yellow]Executing backtest...[/yellow]")
        results = evaluator.run_backtest(data, signals, strategy_name=strategy)

        # Display results
        console.print("\n[bold green]Backtest Results:[/bold green]")
        summary = [
            {
                "strategy": strategy,
                "period": f"{start} to {end}",
                "total_return": f"{results.total_return:.2%}",
                "sharpe_ratio": f"{results.sharpe_ratio:.2f}",
                "max_drawdown": f"{results.max_drawdown:.2%}",
                "win_rate": f"{results.win_rate:.2%}",
                "num_trades": results.num_trades,
                "total_costs": f"${results.total_transaction_costs:.2f}",
            }
        ]
        print_metrics_table(summary)

        # Generate detailed report
        if settings.backtest.save_trades:
            try:
                output_dir = (
                    str(settings.backtest.output_dir) if hasattr(settings.backtest.output_dir, "__str__") else "reports"
                )
                report_path = Path(output_dir) / f"{strategy}_report.txt"
                report_path.parent.mkdir(parents=True, exist_ok=True)

                with open(report_path, "w") as f:
                    f.write(f"# Backtest Report: {strategy}\n\n")
                    f.write(f"Period: {start} to {end}\n")
                    f.write(f"Symbols: {symbol_list}\n")
                    f.write(f"Initial Capital: ${capital:,.2f}\n\n")
                    f.write(f"Total Return: {results.total_return:.2%}\n")
                    f.write(f"Sharpe Ratio: {results.sharpe_ratio:.2f}\n")
                    f.write(f"Max Drawdown: {results.max_drawdown:.2%}\n")
                    f.write(f"Win Rate: {results.win_rate:.2%}\n")
                    f.write(f"Number of Trades: {results.num_trades}\n")
                    f.write(f"Total Transaction Costs: ${results.total_transaction_costs:.2f}\n")

                console.print(f"[blue]Detailed report saved to {report_path}[/blue]")
            except Exception as e:
                console.print(f"[yellow]Warning: Could not save detailed report: {e}[/yellow]")

        # Export to CSV
        if export_csv is not None:
            try:
                summary_df = pd.DataFrame(summary)
                summary_df.to_csv(export_csv, index=False)
                console.print(f"[blue]Exported summary to {export_csv}[/blue]")
            except Exception as e:
                console.print(f"[yellow]Warning: Could not export CSV: {e}[/yellow]")

        raise typer.Exit(0)
    except typer.Exit:
        # Re-raise typer.Exit exceptions without modification
        raise
    except Exception as e:
        console.print(f"[red]Backtest error: {e}[/red]")
        traceback.print_exc()
        raise typer.Exit(1) from e


@app.command()
def batch(
    strategies: str = typer.Argument(..., help="Comma-separated list of strategies"),
    periods: str = typer.Argument(
        ..., help="Comma-separated list of periods as start:end (e.g. 2023-01-01:2023-06-01,2023-06-02:2023-12-31)"
    ),
    symbols: str | None = None,
    export_csv: Path | None = typer.Option(DEFAULT_EXPORT_CSV, "--export-csv", help="Export summary metrics to CSV"),  # noqa: B008
    config_file: Path | None = typer.Option(DEFAULT_CONFIG_FILE, "--config", "-c", help="Path to config file"),  # noqa: B008
    initial_capital: float | None = None,
) -> None:
    """
    Run multiple strategies over a grid of periods and print summary metrics.
    """
    try:
        # Load settings
        settings = load_settings(config_path=config_file) if config_file else get_settings()

        # Parse inputs
        strat_list = [s.strip() for s in strategies.split(",")]
        period_list = [p.strip() for p in periods.split(",")]
        symbol_list = [s.strip() for s in symbols.split(",")] if symbols else settings.backtest.symbols
        capital = initial_capital or settings.backtest.initial_capital

        results = []

        for strat in strat_list:
            for period in period_list:
                if ":" not in period:
                    console.print(f"[yellow]Skipping invalid period: {period}[/yellow]")
                    continue

                start, end = period.split(":", 1)
                console.print(f"[green]Backtesting {strat} ({start} to {end})[/green]")

                try:
                    # Load data
                    data = _load_historical_data(symbol_list, start, end)

                    # Generate signals
                    signals = _generate_sample_signals(data, strat)

                    # Configure backtest
                    backtest_config = BacktestConfig(
                        start_date=start,
                        end_date=end,
                        symbols=symbol_list,
                        initial_capital=capital,
                        commission_rate=settings.backtest.commission_rate,
                        slippage_rate=settings.backtest.slippage_rate,
                        max_position_size=settings.backtest.max_position_size,
                        max_leverage=settings.backtest.max_leverage,
                        stop_loss_pct=settings.backtest.stop_loss_pct,
                        take_profit_pct=settings.backtest.take_profit_pct,
                    )

                    # Create transaction cost model
                    cost_model = TransactionCostModel.create_broker_model(BrokerType.RETAIL)

                    # Initialize backtest evaluator
                    evaluator = BacktestEvaluator(backtest_config, cost_model)

                    # Run backtest
                    backtest_results = evaluator.run_backtest(data, signals, strategy_name=strat)

                    results.append(
                        {
                            "strategy": strat,
                            "period": f"{start} to {end}",
                            "total_return": f"{backtest_results.total_return:.2%}",
                            "sharpe_ratio": f"{backtest_results.sharpe_ratio:.2f}",
                            "max_drawdown": f"{backtest_results.max_drawdown:.2%}",
                            "win_rate": f"{backtest_results.win_rate:.2%}",
                            "num_trades": backtest_results.num_trades,
                            "total_costs": f"${backtest_results.total_transaction_costs:.2f}",
                        }
                    )

                except Exception as be:
                    console.print(f"[red]Backtest failed for {strat} ({start} to {end}): {be}[/red]")
                    results.append(
                        {
                            "strategy": strat,
                            "period": f"{start} to {end}",
                            "total_return": "0.00%",
                            "sharpe_ratio": "0.00",
                            "max_drawdown": "0.00%",
                            "win_rate": "0.00%",
                            "num_trades": 0,
                            "total_costs": "$0.00",
                        }
                    )

        print_metrics_table(results)

        if export_csv is not None:
            try:
                pd.DataFrame(results).to_csv(export_csv, index=False)
                console.print(f"[blue]Exported summary to {export_csv}[/blue]")
            except Exception as e:
                console.print(f"[yellow]Warning: Could not export CSV: {e}[/yellow]")

        raise typer.Exit(0)
    except typer.Exit:
        # Re-raise typer.Exit exceptions without modification
        raise
    except Exception as e:
        console.print(f"[red]Batch backtest error: {e}[/red]")
        traceback.print_exc()
        raise typer.Exit(1) from e


@app.command()
def compare(
    strategies: str = typer.Argument(..., help="Comma-separated list of strategies to compare"),
    start_date: str | None = typer.Option(None, "--start", help="Start date (YYYY-MM-DD)"),
    end_date: str | None = typer.Option(None, "--end", help="End date (YYYY-MM-DD)"),
    symbols: str | None = typer.Option(None, "--symbols", help="Comma-separated list of symbols"),
    config_file: Path | None = typer.Option(DEFAULT_CONFIG_FILE, "--config", "-c", help="Path to config file"),  # noqa: B008
    output_dir: Path | None = None,
) -> None:
    """
    Compare multiple strategies using the unified backtest evaluator.
    """
    try:
        # Load settings
        settings = load_settings(config_path=config_file) if config_file else get_settings()

        # Handle potential typer.OptionInfo objects by converting to strings or None
        resolved_start_date = start_date if start_date is not None else None
        resolved_end_date = end_date if end_date is not None else None
        resolved_symbols = symbols if symbols is not None else None

        # Parse inputs
        strat_list = [s.strip() for s in strategies.split(",")]
<<<<<<< HEAD
        start = resolved_start_date or settings.backtest.start_date
        end = resolved_end_date or settings.backtest.end_date
        symbol_list = (
            [s.strip() for s in resolved_symbols.split(",")] if resolved_symbols else settings.backtest.symbols
        )
=======
        start = start_date or settings.backtest.start_date
        end = end_date or settings.backtest.end_date
        symbol_list = [s.strip() for s in symbols.split(",")] if symbols else settings.backtest.symbols
>>>>>>> 2c9cb7c1

        # Handle output directory
        if output_dir is not None:
            output_path = Path(output_dir)
        else:
            try:
                output_path = (
                    Path(str(settings.backtest.output_dir))
                    if hasattr(settings.backtest.output_dir, "__str__")
                    else Path("reports")
                )
            except Exception:
                output_path = Path("reports")

        console.print(f"[green]Comparing strategies: {strat_list}[/green]")
        console.print(f"[blue]Period: {start} to {end}[/blue]")
        console.print(f"[blue]Symbols: {symbol_list}[/blue]")

        # Load historical data
        console.print("[yellow]Loading historical data...[/yellow]")
        data = _load_historical_data(symbol_list, start, end)

        # Generate signals for each strategy
        strategy_signals = {}
        for strategy in strat_list:
            signals = _generate_sample_signals(data, strategy)
            strategy_signals[strategy] = signals

        # Configure backtest
        backtest_config = BacktestConfig(
            start_date=start,
            end_date=end,
            symbols=symbol_list,
            initial_capital=settings.backtest.initial_capital,
            commission_rate=settings.backtest.commission_rate,
            slippage_rate=settings.backtest.slippage_rate,
            max_position_size=settings.backtest.max_position_size,
            max_leverage=settings.backtest.max_leverage,
            stop_loss_pct=settings.backtest.stop_loss_pct,
            take_profit_pct=settings.backtest.take_profit_pct,
        )

        # Create transaction cost model
        cost_model = TransactionCostModel.create_broker_model(BrokerType.RETAIL)

        # Initialize backtest evaluator
        evaluator = BacktestEvaluator(backtest_config, cost_model)

        # Compare strategies
        console.print("[yellow]Running strategy comparison...[/yellow]")
        comparison_results: dict | Any = evaluator.compare_strategies(data, strategy_signals)

        # Generate comparison report
        if settings.backtest.save_trades:
            output_path.mkdir(parents=True, exist_ok=True)
            comparison_report_path = output_path / "strategy_comparison_report.txt"

            with open(comparison_report_path, "w") as f:
                f.write("# Strategy Comparison Report\n\n")
<<<<<<< HEAD
                f.write(f"Period: {start} to {end}\n")
                f.write(f"Symbols: {symbol_list}\n\n")
=======
>>>>>>> 2c9cb7c1
                if isinstance(comparison_results, dict):
                    for strategy_name, results in comparison_results.items():
                        f.write(f"## {strategy_name}\n")
                        f.write(f"- Total Return: {results.total_return:.2%}\n")
                        f.write(f"- Sharpe Ratio: {results.sharpe_ratio:.2f}\n")
                        f.write(f"- Max Drawdown: {results.max_drawdown:.2%}\n")
                        f.write(f"- Win Rate: {results.win_rate:.2%}\n")
                        f.write(f"- Number of Trades: {results.num_trades}\n")
                        f.write(f"- Total Transaction Costs: ${results.total_transaction_costs:.2f}\n\n")
<<<<<<< HEAD

            console.print(f"[blue]Comparison report saved to {comparison_report_path}[/blue]")

        # Display results
        console.print("\n[bold green]Strategy Comparison Results:[/bold green]")
        if isinstance(comparison_results, dict):
            summary = []
            for strategy_name, results in comparison_results.items():
                summary.append(
=======
                else:
                    # Handle non-dict results - this is reachable in some cases
                    f.write("## Comparison Results\n")
                    f.write("Results format not supported for detailed reporting.\n")

            console.print(f"[blue]Comparison report saved to {comparison_report_path}[/blue]")

        # Display results in console
        if isinstance(comparison_results, dict):
            results_list = []
            for strategy_name, results in comparison_results.items():
                results_list.append(
>>>>>>> 2c9cb7c1
                    {
                        "strategy": strategy_name,
                        "total_return": f"{results.total_return:.2%}",
                        "sharpe_ratio": f"{results.sharpe_ratio:.2f}",
                        "max_drawdown": f"{results.max_drawdown:.2%}",
                        "win_rate": f"{results.win_rate:.2%}",
                        "num_trades": results.num_trades,
<<<<<<< HEAD
                        "total_costs": f"${results.total_transaction_costs:.2f}",
                    }
                )
            print_metrics_table(summary)

        raise typer.Exit(0)
=======
                    }
                )
            print_metrics_table(results_list)

        console.print("[bold green]✅ Strategy comparison complete[/bold green]")
        raise typer.Exit(0)

>>>>>>> 2c9cb7c1
    except typer.Exit:
        # Re-raise typer.Exit exceptions without modification
        raise
    except Exception as e:
        console.print(f"[red]Strategy comparison error: {e}[/red]")
        traceback.print_exc()
        raise typer.Exit(1) from e


if __name__ == "__main__":
    app()<|MERGE_RESOLUTION|>--- conflicted
+++ resolved
@@ -141,19 +141,11 @@
         resolved_symbols = symbols if symbols is not None else None
 
         # Use config or CLI overrides
-<<<<<<< HEAD
         start = resolved_start_date or settings.backtest.start_date
         end = resolved_end_date or settings.backtest.end_date
         symbol_list = (
             [s.strip() for s in resolved_symbols.split(",")]
             if resolved_symbols and isinstance(resolved_symbols, str)
-=======
-        start = start_date or settings.backtest.start_date
-        end = end_date or settings.backtest.end_date
-        symbol_list = (
-            [s.strip() for s in symbols.split(",")]
-            if symbols and isinstance(symbols, str)
->>>>>>> 2c9cb7c1
             else settings.backtest.symbols
         )
         capital = initial_capital or settings.backtest.initial_capital
@@ -392,17 +384,11 @@
 
         # Parse inputs
         strat_list = [s.strip() for s in strategies.split(",")]
-<<<<<<< HEAD
         start = resolved_start_date or settings.backtest.start_date
         end = resolved_end_date or settings.backtest.end_date
         symbol_list = (
             [s.strip() for s in resolved_symbols.split(",")] if resolved_symbols else settings.backtest.symbols
         )
-=======
-        start = start_date or settings.backtest.start_date
-        end = end_date or settings.backtest.end_date
-        symbol_list = [s.strip() for s in symbols.split(",")] if symbols else settings.backtest.symbols
->>>>>>> 2c9cb7c1
 
         # Handle output directory
         if output_dir is not None:
@@ -462,11 +448,8 @@
 
             with open(comparison_report_path, "w") as f:
                 f.write("# Strategy Comparison Report\n\n")
-<<<<<<< HEAD
                 f.write(f"Period: {start} to {end}\n")
                 f.write(f"Symbols: {symbol_list}\n\n")
-=======
->>>>>>> 2c9cb7c1
                 if isinstance(comparison_results, dict):
                     for strategy_name, results in comparison_results.items():
                         f.write(f"## {strategy_name}\n")
@@ -476,7 +459,10 @@
                         f.write(f"- Win Rate: {results.win_rate:.2%}\n")
                         f.write(f"- Number of Trades: {results.num_trades}\n")
                         f.write(f"- Total Transaction Costs: ${results.total_transaction_costs:.2f}\n\n")
-<<<<<<< HEAD
+                else:
+                    # Handle non-dict results - this is reachable in some cases
+                    f.write("## Comparison Results\n")
+                    f.write("Results format not supported for detailed reporting.\n")
 
             console.print(f"[blue]Comparison report saved to {comparison_report_path}[/blue]")
 
@@ -486,20 +472,6 @@
             summary = []
             for strategy_name, results in comparison_results.items():
                 summary.append(
-=======
-                else:
-                    # Handle non-dict results - this is reachable in some cases
-                    f.write("## Comparison Results\n")
-                    f.write("Results format not supported for detailed reporting.\n")
-
-            console.print(f"[blue]Comparison report saved to {comparison_report_path}[/blue]")
-
-        # Display results in console
-        if isinstance(comparison_results, dict):
-            results_list = []
-            for strategy_name, results in comparison_results.items():
-                results_list.append(
->>>>>>> 2c9cb7c1
                     {
                         "strategy": strategy_name,
                         "total_return": f"{results.total_return:.2%}",
@@ -507,22 +479,13 @@
                         "max_drawdown": f"{results.max_drawdown:.2%}",
                         "win_rate": f"{results.win_rate:.2%}",
                         "num_trades": results.num_trades,
-<<<<<<< HEAD
                         "total_costs": f"${results.total_transaction_costs:.2f}",
                     }
                 )
             print_metrics_table(summary)
 
-        raise typer.Exit(0)
-=======
-                    }
-                )
-            print_metrics_table(results_list)
-
         console.print("[bold green]✅ Strategy comparison complete[/bold green]")
         raise typer.Exit(0)
-
->>>>>>> 2c9cb7c1
     except typer.Exit:
         # Re-raise typer.Exit exceptions without modification
         raise
