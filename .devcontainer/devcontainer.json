--- conflicted
+++ resolved
@@ -1,4 +1,3 @@
-<<<<<<< HEAD
 {
   "name": "Existing Dockerfile",
   "build": {
@@ -26,34 +25,4 @@
     "gpu": "optional"
   },
   "postCreateCommand": "chmod -R 755 . && find . -name '*.sh' -exec chmod +x {} \\; && pip install -e . && python -c 'import torch; print(f\"CUDA available: {torch.cuda.is_available()}\")'"
-}
-=======
-{
-  "name": "Existing Dockerfile",
-  "build": {
-    "context": "..",
-    "dockerfile": "../Dockerfile"
-  },
-  "features": {
-    "ghcr.io/devcontainers/features/nvidia-cuda:latest": {},
-    "ghcr.io/devcontainers/features/git-lfs:1": {
-      "autoPull": true,
-      "version": "latest"
-    },
-    "ghcr.io/devcontainers/features/github-cli:1": {
-      "installDirectlyFromGitHubRelease": true,
-      "version": "latest"
-    },
-    "ghcr.io/devcontainers/features/python:1": {
-      "installTools": false,
-      "optimize": true,
-      "version": "3.11"
-    }
-  },
-  "runArgs": ["--gpus=all"],
-  "hostRequirements": {
-    "gpu": "optional"
-  },
-  "postCreateCommand": "chmod -R 755 . && find . -name '*.sh' -exec chmod +x {} \\; && pip install -e . && python -c 'import torch; print(f\"CUDA available: {torch.cuda.is_available()}\")'"
-}
->>>>>>> ceefc0d8
+}